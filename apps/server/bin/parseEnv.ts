--- conflicted
+++ resolved
@@ -3,15 +3,11 @@
 const commonSchema = z.object({
   SERVER_HOST: z.string().default("0.0.0.0"),
   SERVER_PORT: z.coerce.number().positive().default(8080),
-<<<<<<< HEAD
-  PRIVATE_KEY: z.string(),
-=======
   PRIVATE_KEY: z
     .string()
     .default(
       "9344dc8d6fbc1a788e75195e0e6e4c5910b200633baf9818d956c80580e82303bd7e14bda125a12268d3862688f2acf77d1a2d0e258540d041bf9722cabd4a14",
     ),
->>>>>>> f33b0d74
 });
 
 export function parseEnv<TSchema extends ZodTypeAny | undefined = undefined>(
