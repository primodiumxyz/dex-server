--- conflicted
+++ resolved
@@ -4,12 +4,7 @@
   NODE_ENV: z.enum(["local", "dev", "test", "production"]).default("local"),
   SERVER_HOST: z.string().default("0.0.0.0"),
   SERVER_PORT: z.coerce.number().positive().default(8888),
-<<<<<<< HEAD
-=======
   QUICKNODE_ENDPOINT: z.string().default("https://blue-hardworking-paper.solana-mainnet.quiknode.pro"),
-  QUICKNODE_TOKEN: z.string(),
-  JUPITER_URL: z.string(),
->>>>>>> f95ec1a1
   HASURA_ADMIN_SECRET: z.string().default("password"),
   GRAPHQL_URL: z.string().default("http://localhost:8080/v1/graphql"),
   JWT_SECRET: z.string().default("secret"),
@@ -21,13 +16,15 @@
   CI: z.boolean().default(false),
   TEST_USER_PRIVATE_KEY: z.string().default("set TEST_USER_PRIVATE_KEY in .env before running server tests"),
 
+  QUICKNODE_TOKEN: z.string(),
   QUICKNODE_MAINNET_URL: z.string(),
   JUPITER_URL: z.string(),
   FEE_PAYER_PRIVATE_KEY: z.string(),
   PRIVY_APP_ID: z.string(),
   PRIVY_APP_SECRET: z.string(),
   OCTANE_TRADE_FEE_RECIPIENT: z.string(),
-});
+})
+  ;
 
 export function parseEnv<TSchema extends ZodTypeAny | undefined = undefined>(
   schema?: TSchema,
