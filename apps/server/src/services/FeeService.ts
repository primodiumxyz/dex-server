import { PublicKey, TransactionInstruction } from "@solana/web3.js";
import { createTransferInstruction } from "@solana/spl-token";
<<<<<<< HEAD
import { SwapType } from "../types";
=======
import { Config } from "./ConfigService";
>>>>>>> 41c74359

export type FeeSettings = {
  tradeFeeRecipient: PublicKey;
};

/**
 * Service for handling fee calculations and fee-related instructions
 */
export class FeeService {
  constructor(private settings: FeeSettings) {}

  getSettings(): FeeSettings {
    return this.settings;
  }

  /**
   * Calculate fee amount for when buying any token with USDC
   * @param sellQuantity - Amount being sold
<<<<<<< HEAD
   * @param swapType - Type of swap
   * @returns Fee amount in token's base units
   */
  calculateBuyFeeAmount(sellQuantity: number, swapType: SwapType): number {
    const isUsdcSell = swapType === SwapType.BUY;
=======
   * @param usdcTokenIds - Array of USDC token IDs (mainnet and devnet)
   * @param cfg - Config object, should be read as constant after high-level API call
   * @returns Fee amount in token's base units
   */
  async calculateFeeAmount(
    sellTokenId: string,
    sellQuantity: number,
    usdcTokenIds: string[],
    cfg: Config,
  ): Promise<number> {
    const isUsdcSell = usdcTokenIds.includes(sellTokenId);
>>>>>>> 41c74359

    if (isUsdcSell && cfg.MIN_TRADE_SIZE_USD * 1e6 > sellQuantity) {
      throw new Error("USDC sell quantity is below minimum trade size");
    }

    const feeAmount = isUsdcSell ? (BigInt(cfg.BUY_FEE_BPS) * BigInt(sellQuantity)) / 10000n : 0;

    return Number(feeAmount);
  }

  calculateSellFeeAmount(sellQuantity: number): number {
    const feeAmount = (BigInt(this.settings.sellFee) * BigInt(sellQuantity)) / 10000n;
    return Number(feeAmount);
  }

  /**
   * Creates a transfer instruction for the fee if needed
   * @param sourceAccount - Account to transfer from
   * @param userPublicKey - User's public key
   * @param feeAmount - Amount to transfer
   * @returns Transfer instruction or null if no fee
   */
  createFeeTransferInstruction(
    sourceAccount: PublicKey,
    userPublicKey: PublicKey,
    feeAmount: number,
  ): TransactionInstruction | null {
    if (feeAmount <= 0) {
      return null;
    }

    return createTransferInstruction(sourceAccount, this.settings.tradeFeeRecipient, userPublicKey, feeAmount);
  }
}<|MERGE_RESOLUTION|>--- conflicted
+++ resolved
@@ -1,10 +1,7 @@
 import { PublicKey, TransactionInstruction } from "@solana/web3.js";
 import { createTransferInstruction } from "@solana/spl-token";
-<<<<<<< HEAD
+import { Config } from "./ConfigService";
 import { SwapType } from "../types";
-=======
-import { Config } from "./ConfigService";
->>>>>>> 41c74359
 
 export type FeeSettings = {
   tradeFeeRecipient: PublicKey;
@@ -23,25 +20,12 @@
   /**
    * Calculate fee amount for when buying any token with USDC
    * @param sellQuantity - Amount being sold
-<<<<<<< HEAD
    * @param swapType - Type of swap
-   * @returns Fee amount in token's base units
-   */
-  calculateBuyFeeAmount(sellQuantity: number, swapType: SwapType): number {
-    const isUsdcSell = swapType === SwapType.BUY;
-=======
-   * @param usdcTokenIds - Array of USDC token IDs (mainnet and devnet)
    * @param cfg - Config object, should be read as constant after high-level API call
    * @returns Fee amount in token's base units
    */
-  async calculateFeeAmount(
-    sellTokenId: string,
-    sellQuantity: number,
-    usdcTokenIds: string[],
-    cfg: Config,
-  ): Promise<number> {
-    const isUsdcSell = usdcTokenIds.includes(sellTokenId);
->>>>>>> 41c74359
+  calculateBuyFeeAmount(sellQuantity: number, swapType: SwapType, cfg: Config): number {
+    const isUsdcSell = swapType === SwapType.BUY;
 
     if (isUsdcSell && cfg.MIN_TRADE_SIZE_USD * 1e6 > sellQuantity) {
       throw new Error("USDC sell quantity is below minimum trade size");
@@ -52,8 +36,8 @@
     return Number(feeAmount);
   }
 
-  calculateSellFeeAmount(sellQuantity: number): number {
-    const feeAmount = (BigInt(this.settings.sellFee) * BigInt(sellQuantity)) / 10000n;
+  calculateSellFeeAmount(sellQuantity: number, cfg: Config): number {
+    const feeAmount = (BigInt(cfg.SELL_FEE_BPS) * BigInt(sellQuantity)) / 10000n;
     return Number(feeAmount);
   }
 
