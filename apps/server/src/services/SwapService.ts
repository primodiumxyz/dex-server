import { Subject, interval, switchMap } from "rxjs";
import { JupiterService } from "./JupiterService";
import { TransactionService } from "./TransactionService";
import { FeeService } from "../services/FeeService";
<<<<<<< HEAD
import { ActiveSwapRequest, PrebuildSwapResponse, SwapSubscription, SwapType } from "../types";
import { USDC_MAINNET_PUBLIC_KEY } from "../constants/tokens";
import { QuoteGetRequest } from "@jup-ag/api";
import { Connection, PublicKey, TransactionInstruction } from "@solana/web3.js";
import {
  MAX_ACCOUNTS,
  MAX_DEFAULT_SLIPPAGE_BPS,
  MAX_AUTO_SLIPPAGE_BPS,
  AUTO_SLIPPAGE,
  AUTO_SLIPPAGE_COLLISION_USD_VALUE,
  AUTO_PRIORITY_FEE_MULTIPLIER,
  USER_SLIPPAGE_BPS_MAX,
  MIN_SLIPPAGE_BPS,
} from "../constants/swap";
=======
import { ActiveSwapRequest, PrebuildSwapResponse, SwapSubscription } from "../types";
import { QuoteGetRequest } from "@jup-ag/api";
import { PublicKey } from "@solana/web3.js";
import { USDC_MAINNET_PUBLIC_KEY, USDC_DEV_PUBLIC_KEY } from "../constants/tokens";
import { Config } from "./ConfigService";
import { config } from "../utils/config";
>>>>>>> 41c74359

export class SwapService {
  private swapSubscriptions: Map<string, SwapSubscription> = new Map();

  constructor(
    private jupiter: JupiterService,
    private transactionService: TransactionService,
    private feeService: FeeService,
    private connection: Connection,
  ) {}

  async buildSwapResponse(request: ActiveSwapRequest, cfg: Config): Promise<PrebuildSwapResponse> {
    if (!request.sellTokenAccount) {
      throw new Error("Sell token account is required but was not provided");
    }

    if (request.slippageBps && request.slippageBps > cfg.USER_SLIPPAGE_BPS_MAX) {
      throw new Error("Slippage bps is too high");
    }

<<<<<<< HEAD
    if (request.slippageBps && request.slippageBps < MIN_SLIPPAGE_BPS) {
      throw new Error("Slippage bps must be greater than " + MIN_SLIPPAGE_BPS);
    }

    // Determine swap type
    const swapType = await this.determineSwapType(request);

    // Calculate fee if buying memecoin
    const buyFeeAmount = this.feeService.calculateBuyFeeAmount(request.sellQuantity, swapType);
    const swapAmount = request.sellQuantity - buyFeeAmount;

    // Create fee transfer instruction if swap type is buy
    const buyFeeTransferInstruction =
      swapType === SwapType.BUY
        ? this.feeService.createFeeTransferInstruction(request.sellTokenAccount, request.userPublicKey, buyFeeAmount)
        : null;
=======
    if (request.slippageBps && request.slippageBps <= cfg.MIN_SLIPPAGE_BPS) {
      throw new Error("Slippage bps must be greater than " + cfg.MIN_SLIPPAGE_BPS);
    }

    // Calculate fee if selling USDC
    const feeAmount = await this.feeService.calculateFeeAmount(
      request.sellTokenId,
      request.sellQuantity,
      [USDC_DEV_PUBLIC_KEY.toString(), USDC_MAINNET_PUBLIC_KEY.toString()],
      cfg,
    );
    const swapAmount = request.sellQuantity - feeAmount;

    // Create fee transfer instruction if needed
    const feeTransferInstruction = this.feeService.createFeeTransferInstruction(
      request.sellTokenAccount,
      request.userPublicKey,
      feeAmount,
    );
>>>>>>> 41c74359

    // Create token account close instruction if fee amount is 0
    const tokenCloseInstruction = await this.transactionService.createTokenCloseInstruction(
      request.userPublicKey,
      request.sellTokenAccount,
      new PublicKey(request.sellTokenId),
      request.sellQuantity,
      swapType,
    );

    // TODO: autoSlippageCollisionUsdValue should be based on the estimated value of the swap amount.
    // This is already accomplished when selling USDC, but need to query our internal price feed for other tokens.

    // there are 3 different forms of slippage settings, ordered by priority
    // 1. user provided slippage bps
    // 2. auto slippage set to true with a max slippage bps
    // 3. auto slippage set to false, use MAX_DEFAULT_SLIPPAGE_BPS

    const slippageSettings = {
      slippageBps: request.slippageBps
        ? request.slippageBps
        : cfg.AUTO_SLIPPAGE
          ? undefined
          : cfg.MAX_DEFAULT_SLIPPAGE_BPS,
      autoSlippage: request.slippageBps ? false : cfg.AUTO_SLIPPAGE,
      maxAutoSlippageBps: cfg.MAX_AUTO_SLIPPAGE_BPS,
      autoSlippageCollisionUsdValue:
        request.sellTokenId === USDC_MAINNET_PUBLIC_KEY.toString()
          ? Math.ceil(swapAmount / 1e6)
          : cfg.AUTO_SLIPPAGE_COLLISION_USD_VALUE,
    };

    // Get swap instructions from Jupiter
    // if slippageBps is provided, use it
    // if slippageBps is not provided, use autoSlippage if its true, otherwise use MAX_DEFAULT_SLIPPAGE_BPS
    const swapInstructionRequest: QuoteGetRequest = {
      inputMint: request.sellTokenId,
      outputMint: request.buyTokenId,
      amount: swapAmount,
      slippageBps: slippageSettings.slippageBps,
      autoSlippage: slippageSettings.autoSlippage,
      maxAutoSlippageBps: slippageSettings.maxAutoSlippageBps,
      autoSlippageCollisionUsdValue: slippageSettings.autoSlippageCollisionUsdValue,
      onlyDirectRoutes: false,
      restrictIntermediateTokens: true,
      maxAccounts: cfg.MAX_ACCOUNTS,
      asLegacyTransaction: false,
    };

    const {
      instructions: swapInstructions,
      addressLookupTableAccounts,
      quote,
    } = await this.jupiter.getSwapInstructions(
      swapInstructionRequest,
      request.userPublicKey,
      cfg.AUTO_PRIORITY_FEE_MULTIPLIER,
    );
    console.log("Quoted auto slippage", quote.computedAutoSlippage);
    console.log("Quoted slippage bps", quote.slippageBps);
    console.log("Quoted outAmount", quote.outAmount);

    if (!swapInstructions?.length) {
      throw new Error("No swap instruction received");
    }

    let sellFeeTransferInstruction: TransactionInstruction | null = null;

    if (swapType === SwapType.SELL_ALL || swapType === SwapType.SELL_PARTIAL) {
      const sellFeeAmount = this.feeService.calculateSellFeeAmount(request.sellQuantity);
      sellFeeTransferInstruction = this.feeService.createFeeTransferInstruction(
        request.sellTokenAccount,
        request.userPublicKey,
        sellFeeAmount,
      );
    }

    const organizedInstructions = await this.organizeInstructions(
      swapInstructions,
      buyFeeTransferInstruction,
      sellFeeTransferInstruction,
      tokenCloseInstruction,
    );

    // Reassign rent payer in instructions
    const rentReassignedInstructions = this.transactionService.reassignRentInstructions(organizedInstructions);

    // Build transaction message
    const message = await this.transactionService.buildTransactionMessage(
      rentReassignedInstructions,
      addressLookupTableAccounts,
    );

    // Register transaction
    const base64Message = this.transactionService.registerTransaction(message);

    const response: PrebuildSwapResponse = {
      transactionMessageBase64: base64Message,
      ...request,
      hasFee: !!buyFeeTransferInstruction || !!sellFeeTransferInstruction,
      timestamp: Date.now(),
    };

    return response;
  }

  private async determineSwapType(request: ActiveSwapRequest): Promise<SwapType> {
    if (request.buyTokenId === USDC_MAINNET_PUBLIC_KEY.toString()) {
      const sellTokenBalance = await this.connection.getTokenAccountBalance(request.sellTokenAccount, "processed");
      if (!sellTokenBalance.value.amount) {
        throw new Error("Sell token balance is null");
      }
      // if balance is greater than sellQuantity, return SELL_PARTIAL
      if (Number(sellTokenBalance.value.amount) > request.sellQuantity) {
        return SwapType.SELL_PARTIAL;
      }
      // if balance is equal to sellQuantity, return SELL_ALL
      if (Number(sellTokenBalance.value.amount) === request.sellQuantity) {
        return SwapType.SELL_ALL;
      }
      // otherwise, throw error as not enough balance. show balance in thrown error.
      throw new Error(`Not enough memecoin balance. Observed balance: ${Number(sellTokenBalance.value.amount)}`);
    } else {
      return SwapType.BUY;
    }
  }

  private async organizeInstructions(
    swapInstructions: TransactionInstruction[],
    buyFeeInstruction: TransactionInstruction | null,
    sellFeeInstruction: TransactionInstruction | null,
    tokenCloseInstruction: TransactionInstruction | null,
  ): Promise<TransactionInstruction[]> {
    const instructions = [...swapInstructions];
    if (buyFeeInstruction) {
      instructions.push(buyFeeInstruction);
    }
    if (sellFeeInstruction) {
      instructions.push(sellFeeInstruction);
    }
    if (tokenCloseInstruction) {
      instructions.push(tokenCloseInstruction);
    }
    return instructions;
  }

  getMessageFromRegistry(transactionMessageBase64: string) {
    return this.transactionService.getRegisteredTransaction(transactionMessageBase64);
  }

  deleteMessageFromRegistry(transactionMessageBase64: string) {
    this.transactionService.deleteFromRegistry(transactionMessageBase64);
  }

  hasActiveStream(userId: string): boolean {
    return this.swapSubscriptions.has(userId);
  }

  getActiveRequest(userId: string): ActiveSwapRequest | undefined {
    return this.swapSubscriptions.get(userId)?.request;
  }

  updateActiveRequest(userId: string, request: ActiveSwapRequest): void {
    const subscription = this.swapSubscriptions.get(userId);
    if (!subscription) {
      throw new Error("No active swap stream found");
    }
    subscription.request = request;
  }

  async startSwapStream(userId: string, request: ActiveSwapRequest) {
    if (!this.swapSubscriptions.has(userId)) {
      const subject = new Subject<PrebuildSwapResponse>();

      // Create 1-second interval stream
      const subscription = interval(1000)
        .pipe(
          switchMap(async () => {
            const currentRequest = this.swapSubscriptions.get(userId)?.request;
            if (!currentRequest) return null;
            const cfg = await config();
            return this.buildSwapResponse(currentRequest, cfg);
          }),
        )
        .subscribe((response: PrebuildSwapResponse | null) => {
          if (response) {
            subject.next(response);
          }
        });

      this.swapSubscriptions.set(userId, { subject, subscription, request });
    }

    return this.swapSubscriptions.get(userId)?.subject;
  }

  async stopSwapStream(userId: string) {
    const subscription = this.swapSubscriptions.get(userId);
    if (subscription) {
      subscription.subscription.unsubscribe();
      subscription.subject.complete();
      this.swapSubscriptions.delete(userId);
    }
  }
}<|MERGE_RESOLUTION|>--- conflicted
+++ resolved
@@ -2,29 +2,12 @@
 import { JupiterService } from "./JupiterService";
 import { TransactionService } from "./TransactionService";
 import { FeeService } from "../services/FeeService";
-<<<<<<< HEAD
 import { ActiveSwapRequest, PrebuildSwapResponse, SwapSubscription, SwapType } from "../types";
-import { USDC_MAINNET_PUBLIC_KEY } from "../constants/tokens";
 import { QuoteGetRequest } from "@jup-ag/api";
 import { Connection, PublicKey, TransactionInstruction } from "@solana/web3.js";
-import {
-  MAX_ACCOUNTS,
-  MAX_DEFAULT_SLIPPAGE_BPS,
-  MAX_AUTO_SLIPPAGE_BPS,
-  AUTO_SLIPPAGE,
-  AUTO_SLIPPAGE_COLLISION_USD_VALUE,
-  AUTO_PRIORITY_FEE_MULTIPLIER,
-  USER_SLIPPAGE_BPS_MAX,
-  MIN_SLIPPAGE_BPS,
-} from "../constants/swap";
-=======
-import { ActiveSwapRequest, PrebuildSwapResponse, SwapSubscription } from "../types";
-import { QuoteGetRequest } from "@jup-ag/api";
-import { PublicKey } from "@solana/web3.js";
-import { USDC_MAINNET_PUBLIC_KEY, USDC_DEV_PUBLIC_KEY } from "../constants/tokens";
+import { USDC_MAINNET_PUBLIC_KEY } from "../constants/tokens";
 import { Config } from "./ConfigService";
 import { config } from "../utils/config";
->>>>>>> 41c74359
 
 export class SwapService {
   private swapSubscriptions: Map<string, SwapSubscription> = new Map();
@@ -45,16 +28,15 @@
       throw new Error("Slippage bps is too high");
     }
 
-<<<<<<< HEAD
-    if (request.slippageBps && request.slippageBps < MIN_SLIPPAGE_BPS) {
-      throw new Error("Slippage bps must be greater than " + MIN_SLIPPAGE_BPS);
+    if (request.slippageBps && request.slippageBps < cfg.MIN_SLIPPAGE_BPS) {
+      throw new Error("Slippage bps must be greater than " + cfg.MIN_SLIPPAGE_BPS);
     }
 
     // Determine swap type
     const swapType = await this.determineSwapType(request);
 
     // Calculate fee if buying memecoin
-    const buyFeeAmount = this.feeService.calculateBuyFeeAmount(request.sellQuantity, swapType);
+    const buyFeeAmount = this.feeService.calculateBuyFeeAmount(request.sellQuantity, swapType, cfg);
     const swapAmount = request.sellQuantity - buyFeeAmount;
 
     // Create fee transfer instruction if swap type is buy
@@ -62,27 +44,6 @@
       swapType === SwapType.BUY
         ? this.feeService.createFeeTransferInstruction(request.sellTokenAccount, request.userPublicKey, buyFeeAmount)
         : null;
-=======
-    if (request.slippageBps && request.slippageBps <= cfg.MIN_SLIPPAGE_BPS) {
-      throw new Error("Slippage bps must be greater than " + cfg.MIN_SLIPPAGE_BPS);
-    }
-
-    // Calculate fee if selling USDC
-    const feeAmount = await this.feeService.calculateFeeAmount(
-      request.sellTokenId,
-      request.sellQuantity,
-      [USDC_DEV_PUBLIC_KEY.toString(), USDC_MAINNET_PUBLIC_KEY.toString()],
-      cfg,
-    );
-    const swapAmount = request.sellQuantity - feeAmount;
-
-    // Create fee transfer instruction if needed
-    const feeTransferInstruction = this.feeService.createFeeTransferInstruction(
-      request.sellTokenAccount,
-      request.userPublicKey,
-      feeAmount,
-    );
->>>>>>> 41c74359
 
     // Create token account close instruction if fee amount is 0
     const tokenCloseInstruction = await this.transactionService.createTokenCloseInstruction(
@@ -152,7 +113,7 @@
     let sellFeeTransferInstruction: TransactionInstruction | null = null;
 
     if (swapType === SwapType.SELL_ALL || swapType === SwapType.SELL_PARTIAL) {
-      const sellFeeAmount = this.feeService.calculateSellFeeAmount(request.sellQuantity);
+      const sellFeeAmount = this.feeService.calculateSellFeeAmount(request.sellQuantity, cfg);
       sellFeeTransferInstruction = this.feeService.createFeeTransferInstruction(
         request.sellTokenAccount,
         request.userPublicKey,
