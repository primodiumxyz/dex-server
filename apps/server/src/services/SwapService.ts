--- conflicted
+++ resolved
@@ -4,23 +4,10 @@
 import { FeeService } from "../services/FeeService";
 import { ActiveSwapRequest, PrebuildSwapResponse, SwapSubscription } from "../types";
 import { QuoteGetRequest } from "@jup-ag/api";
-<<<<<<< HEAD
+import { PublicKey } from "@solana/web3.js";
 import { USDC_MAINNET_PUBLIC_KEY, USDC_DEV_PUBLIC_KEY } from "../constants/tokens";
 import { Config } from "./ConfigService";
 import { config } from "../utils/config";
-=======
-import { PublicKey } from "@solana/web3.js";
-import {
-  MAX_ACCOUNTS,
-  MAX_DEFAULT_SLIPPAGE_BPS,
-  MAX_AUTO_SLIPPAGE_BPS,
-  AUTO_SLIPPAGE,
-  AUTO_SLIPPAGE_COLLISION_USD_VALUE,
-  AUTO_PRIORITY_FEE_MULTIPLIER,
-  USER_SLIPPAGE_BPS_MAX,
-  MIN_SLIPPAGE_BPS,
-} from "../constants/swap";
->>>>>>> a8f77f14
 
 export class SwapService {
   private swapSubscriptions: Map<string, SwapSubscription> = new Map();
