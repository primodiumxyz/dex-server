import { Codex } from "@codex-data/sdk";
import { PrivyClient, WalletWithMetadata } from "@privy-io/server-auth";
import { PublicKey, SendTransactionError, Transaction } from "@solana/web3.js";
import { createTransferInstruction, getAssociatedTokenAddressSync } from "@solana/spl-token";
import { GqlClient } from "@tub/gql";
import { PrebuildSwapResponse, UserPrebuildSwapRequest } from "../types/PrebuildSwapRequest";
import { OctaneService } from "./OctaneService";
import { Subject, interval, switchMap, Subscription } from "rxjs";
import { config } from "dotenv";
import bs58 from "bs58";

config({ path: "../../.env" });

const USDC_DEV_PUBLIC_KEY = new PublicKey("4zMMC9srt5Ri5X14GAgXhaHii3GnPAEERYPJgZJDncDU"); // The address of the USDC token on Solana Devnet
const USDC_MAINNET_PUBLIC_KEY = new PublicKey("EPjFWdd5AufqSSqeM2qN1xzybapC8G4wEGGkZwyTDt1v"); // The address of the USDC token on Solana Mainnet
const SOL_MAINNET_PUBLIC_KEY = new PublicKey("So11111111111111111111111111111111111111112"); // The address of the SOL token on Solana Mainnet

// Internal type that extends UserPrebuildSwapRequest with derived addresses
type ActiveSwapRequest = UserPrebuildSwapRequest & {
  buyTokenAccount: PublicKey;
  sellTokenAccount: PublicKey;
  userPublicKey: PublicKey;
};

/**
 * Type for managing active swap stream subscriptions
 */
interface SwapSubscription {
  /** Subject that emits new swap transactions */
  subject: Subject<PrebuildSwapResponse>;
  /** RxJS subscription for cleanup */
  subscription: Subscription;
}

/**
 * Service class handling token trading, swaps, and user operations
 */
export class TubService {
  private gql: GqlClient["db"];
  private octane: OctaneService;
  private privy: PrivyClient;
  private codexSdk: Codex;
  private activeSwapRequests: Map<string, ActiveSwapRequest> = new Map();
  private swapRegistry: Map<string, PrebuildSwapResponse & { transaction: Transaction }> = new Map();
  private swapSubscriptions: Map<string, SwapSubscription> = new Map();

  private readonly REGISTRY_TIMEOUT = 5 * 60 * 1000; // 5 minutes in milliseconds

  /**
   * Creates a new instance of TubService
   * @param gqlClient - GraphQL client for database operations
   * @param privy - Privy client for authentication
   * @param octane - OctaneService instance for transaction handling
   */
  constructor(gqlClient: GqlClient["db"], privy: PrivyClient, codexSdk: Codex, octane: OctaneService) {
    this.gql = gqlClient;
    this.octane = octane;
    this.privy = privy;
    this.codexSdk = codexSdk;

    // Start cleanup interval
    setInterval(() => this.cleanupRegistry(), 60 * 1000); // Run cleanup every minute
  }

  private cleanupRegistry() {
    const now = Date.now();
    for (const [key, value] of this.swapRegistry.entries()) {
      if (now - value.timestamp > this.REGISTRY_TIMEOUT) {
        this.swapRegistry.delete(key);
      }
    }
  }

  /**
   * Verifies a JWT token and returns the associated user ID
   * @param token - JWT token to verify
   * @returns The verified user ID
   * @throws Error if JWT is invalid
   */
  protected async verifyJWT(token: string): Promise<string> {
    try {
      const verifiedClaims = await this.privy.verifyAuthToken(token);
      return verifiedClaims.userId;
    } catch (e: unknown) {
<<<<<<< HEAD
      if (e instanceof Error) {
        throw new Error(`Invalid JWT: ${e.message}`);
      } else {
        throw new Error(`Invalid JWT: ${e}`);
      }
=======
      throw new Error(`Invalid JWT: ${e instanceof Error ? e.message : "Unknown error"}`);
>>>>>>> 3f151246
    }
  }

  /**
   * Retrieves a user's Solana wallet address
   * @param userId - The user's ID
   * @returns The user's Solana wallet address or undefined if not found
   */
  protected async getUserWallet(userId: string): Promise<string | undefined> {
    const user = await this.privy.getUserById(userId);

    const solanaWallet = user.linkedAccounts.find(
      (account) => account.type === "wallet" && account.chainType === "solana",
    ) as WalletWithMetadata | undefined;
    return solanaWallet?.address;
  }

  getStatus(): { status: number } {
    return { status: 200 };
  }

  // !! TODO: implement this after transaction success
  async sellToken(jwtToken: string, tokenId: string, amount: bigint, tokenPrice: number) {
    const accountId = await this.verifyJWT(jwtToken);
    const wallet = await this.getUserWallet(accountId);
    if (!wallet) {
      throw new Error("User does not have a wallet");
    }
    const result = await this.gql.SellTokenMutation({
      wallet,
      token: tokenId,
      amount: amount.toString(),
      token_price: tokenPrice.toString(),
    });

    if (result.error) {
      throw new Error(result.error.message);
    }

    return result.data;
  }

  // !! TODO: implement this after transaction success
  async buyToken(jwtToken: string, tokenId: string, amount: bigint, tokenPrice: number) {
    const accountId = await this.verifyJWT(jwtToken);
    const wallet = await this.getUserWallet(accountId);
    if (!wallet) {
      throw new Error("User does not have a wallet");
    }
    const result = await this.gql.BuyTokenMutation({
      wallet,
      token: tokenId,
      amount: amount.toString(),
      token_price: tokenPrice.toString(),
    });

    if (result.error) {
      throw new Error(result.error.message);
    }
    return result.data;
  }

  async airdropNativeToUser(jwtToken: string, amount: bigint) {
    const accountId = await this.verifyJWT(jwtToken);
    const wallet = await this.getUserWallet(accountId);
    if (!wallet) {
      throw new Error("User does not have a wallet");
    }
    const result = await this.gql.AirdropNativeToWalletMutation({
      wallet,
      amount: amount.toString(),
    });

    if (result.error) {
      throw new Error(result.error.message);
    }

    return result.data;
  }

  /**
   * Records a client event in the database
   * @param event - Event details to record
   * @param token - JWT token for authentication
   * @returns ID of the recorded event
   * @throws Error if recording fails
   */
  async recordClientEvent(
    event: {
      userAgent: string;
      eventName: string;
      metadata?: string;
      errorDetails?: string;
      source?: string;
      buildVersion?: string;
    },
    token: string,
  ) {
    const accountId = await this.verifyJWT(token);
    const wallet = await this.getUserWallet(accountId);

    if (!wallet) {
      throw new Error("User does not have a wallet");
    }

    const result = await this.gql.AddClientEventMutation({
      user_agent: event.userAgent,
      event_name: event.eventName,
      metadata: event.metadata,
      user_wallet: wallet,
      error_details: event.errorDetails,
      source: event.source,
      build: event.buildVersion,
    });

    const id = result.data?.insert_analytics_client_event_one?.id;

    if (!id) {
      throw new Error("Failed to record client event. Missing ID.");
    }

    if (result.error) {
      throw new Error(result.error.message);
    }

    return id;
  }

  async requestCodexToken(expiration?: number) {
    expiration = expiration ?? 3600 * 1000;
    try {
      const res = await this.codexSdk.mutations.createApiTokens({
        input: { expiresIn: expiration },
      });

      const token = res.createApiTokens[0]?.token;
      const expiry = res.createApiTokens[0]?.expiresTimeString;
      if (!token || !expiry) {
        throw new Error("Failed to create Codex API token");
      }
      return { token: `Bearer ${token}`, expiry };
    } catch (error) {
      console.log(` error: ${error}`);
      throw error;
    }
  }

  /**
   * Builds a swap transaction for exchanging tokens that enables a server-side fee payer
   * @param jwtToken - The JWT token for user authentication
   * @param request - The swap request parameters
   * @param request.buyTokenId - Public key of the token to receive
   * @param request.sellTokenId - Public key of the token to sell
   * @param request.sellQuantity - Amount of tokens to sell (in token's base units)
   * @returns {Promise<PrebuildSwapResponse>} Object containing the base64-encoded transaction and metadata
   * @throws {Error} If user has no wallet or if swap building fails
   *
   * @remarks
   * The returned transaction will be stored in the registry for 5 minutes. After signing,
   * the user should submit the transaction and signature to `signAndSendTransaction`.
   *
   * @example
   * // Get transaction to swap 1 USDC for SOL
   * const response = await tubService.fetchSwap(jwt, {
   *   buyTokenId: "So11111111111111111111111111111111111111112",  // SOL
   *   sellTokenId: "EPjFWdd5AufqSSqeM2qN1xzybapC8G4wEGGkZwyTDt1v", // USDC
   *   sellQuantity: 1e6 // 1 USDC. Other tokens may be 1e9 standard
   * });
   */
  async fetchSwap(jwtToken: string, request: UserPrebuildSwapRequest): Promise<PrebuildSwapResponse> {
    const userId = await this.verifyJWT(jwtToken);

    const userWallet = await this.getUserWallet(userId);
    if (!userWallet) {
      throw new Error("User does not have a wallet registered with Privy");
    }

    const userPublicKey = new PublicKey(userWallet);

    const derivedAccounts = await this.deriveTokenAccounts(userPublicKey, request.buyTokenId, request.sellTokenId);

    const activeRequest: ActiveSwapRequest = {
      ...request,
      ...derivedAccounts,
      userPublicKey,
    };

    try {
      const response = await this.buildSwapResponse(activeRequest);
      return response;
    } catch (error) {
      console.error("[fetchSwap] Error:", error);
      throw new Error(`Failed to build swap response: ${error}`);
    }
  }

  /**
   * Builds a swap transaction for exchanging tokens and signs it with the fee payer.
   * @dev Once user signs, the transaction is complete and can be directly submitted to Solana RPC by the user.
   * @param jwtToken - The JWT token for user authentication
   * @param request - The swap request parameters
   * @param request.buyTokenId - Public key of the token to receive
   * @param request.sellTokenId - Public key of the token to sell
   * @param request.sellQuantity - Amount of tokens to sell (in token's base units)
   * @returns {Promise<PrebuildSwapResponse>} Object containing the base64-encoded transaction and metadata
   * @throws {Error} If user has no wallet or if swap building fails
   *
   * @example
   * const response = await tubService.fetchSwap(jwt, {
   *   buyTokenId: "So11111111111111111111111111111111111111112",  // SOL
   *   sellTokenId: "EPjFWdd5AufqSSqeM2qN1xzybapC8G4wEGGkZwyTDt1v", // USDC
   *   sellQuantity: 1e6 // 1 USDC. Other tokens may be 1e9 standard
   * });
   */
  async fetchPresignedSwap(jwtToken: string, request: UserPrebuildSwapRequest): Promise<PrebuildSwapResponse> {
    const fetchSwapResponse = await this.fetchSwap(jwtToken, request);
    const transaction = Transaction.from(Buffer.from(fetchSwapResponse.transactionBase64, "base64"));

    const feePayerSignature = await this.octane.signTransactionWithoutCheckingTokenFee(transaction);
    const feePayerSignatureBytes = Buffer.from(bs58.decode(feePayerSignature));
    transaction.addSignature(this.octane.getSettings().feePayerPublicKey, feePayerSignatureBytes);

    fetchSwapResponse.transactionBase64 = Buffer.from(transaction.serialize({ verifySignatures: false })).toString(
      "base64",
    );
    return fetchSwapResponse;
  }

  /**
   * A test transaction with hardcoded 1 USDC to sell into SOL
   * @param jwtToken - The user's JWT token
   * @returns A constructed, signable transaction
   */
  async get1USDCToSOLTransaction(jwtToken: string) {
    return this.fetchSwap(jwtToken, {
      buyTokenId: SOL_MAINNET_PUBLIC_KEY.toString(),
      sellTokenId: USDC_MAINNET_PUBLIC_KEY.toString(),
      sellQuantity: 1e6, // 1 USDC
    });
  }

  /**
   * Starts a stream of built swap transactions for a user to sign
   * @param jwtToken - The user's JWT token
   * @param request - The swap request parameters
   * @returns A Subject that emits base64-encoded transactions
   */
  async startSwapStream(jwtToken: string, request: UserPrebuildSwapRequest) {
    const userId = await this.verifyJWT(jwtToken);
    const userWallet = await this.getUserWallet(userId);
    if (!userWallet) {
      throw new Error("User does not have a wallet registered with Privy");
    }

    const userPublicKey = new PublicKey(userWallet);
    const derivedAccounts = await this.deriveTokenAccounts(userPublicKey, request.buyTokenId, request.sellTokenId);

    // Store the enhanced request
    this.activeSwapRequests.set(userId, {
      ...request,
      ...derivedAccounts,
      userPublicKey,
    });

    if (!this.swapSubscriptions.has(userId)) {
      const subject = new Subject<PrebuildSwapResponse>();

      // Create 1-second interval stream
      const subscription = interval(1000)
        .pipe(
          switchMap(async () => {
            const currentRequest = this.activeSwapRequests.get(userId);
            if (!currentRequest) return null;
            return this.buildSwapResponse(currentRequest);
          }),
        )
        .subscribe((response: PrebuildSwapResponse | null) => {
          if (response) {
            subject.next(response);
          }
        });

      this.swapSubscriptions.set(userId, { subject, subscription });
    }

    return this.swapSubscriptions.get(userId)!.subject;
  }

  /**
   * Updates parameters for an active swap request and returns a new transaction
   * @param jwtToken - The user's JWT token
   * @param updates - New parameters to update
   * @param updates.buyTokenId - Optional new token to receive
   * @param updates.sellTokenId - Optional new token to sell
   * @param updates.sellQuantity - Optional new amount to sell
   * @returns {Promise<PrebuildSwapResponse>} New swap transaction with updated parameters
   * @throws {Error} If no active request exists or if building new transaction fails
   *
   * @remarks
   * If token IDs are changed, new token accounts will be derived.
   * The new transaction will be stored in the registry for 5 minutes.
   *
   * @example
   * // Update sell quantity to 2 USDC
   * const response = await tubService.updateSwapRequest(jwt, {
   *   sellQuantity: 2e6 // Other tokens may have 1e9 standard
   * });
   */
  async updateSwapRequest(jwtToken: string, updates: Partial<UserPrebuildSwapRequest>) {
    const userId = await this.verifyJWT(jwtToken);
    const userWallet = await this.getUserWallet(userId);
    if (!userWallet) {
      throw new Error("User does not have a wallet registered with Privy");
    }
    const userPublicKey = new PublicKey(userWallet);

    const current = this.activeSwapRequests.get(userId);
    if (current) {
      // Re-derive accounts if tokens changed
      const needsNewDerivedAccounts =
        (updates.buyTokenId && updates.buyTokenId !== current.buyTokenId) ||
        (updates.sellTokenId && updates.sellTokenId !== current.sellTokenId);

      const derivedAccounts = needsNewDerivedAccounts
        ? await this.deriveTokenAccounts(
            userPublicKey,
            updates.buyTokenId ?? current.buyTokenId,
            updates.sellTokenId ?? current.sellTokenId,
          )
        : {};

      const updated = { ...current, ...updates, ...derivedAccounts };

      // Update active request for streaming
      this.activeSwapRequests.set(userId, updated);

      // Build new swap response and update registry
      try {
        const response = await this.buildSwapResponse(updated);
        return response;
      } catch (error) {
        console.error("[updateSwapRequest] Error:", error);
        throw new Error(`Failed to build updated swap response: ${error}`);
      }
    } else {
      throw new Error(`[updateSwapRequest] No active swap request found for user ${userId}`);
    }
  }

  /**
   * Stops an active swap stream for a user
   * @param jwtToken - The user's JWT token
   */
  async stopSwapStream(jwtToken: string) {
    const userId = await this.verifyJWT(jwtToken);

    this.activeSwapRequests.delete(userId);
    const swapSubscription = this.swapSubscriptions.get(userId);
    if (swapSubscription) {
      swapSubscription.subscription.unsubscribe();
      swapSubscription.subject.complete();
      this.swapSubscriptions.delete(userId);
    } else {
      throw new Error(`[stopSwapStream] No active stream found for user ${userId}`);
    }
  }

  /**
   * Validates, signs, and sends a transaction with user and fee payer signatures
   * @param jwtToken - The user's JWT token
   * @param userSignature - The user's base64-encoded signature for the transaction
   * @param base64Transaction - The original base64-encoded transaction from fetchSwap
   * @returns Object containing the transaction signature
   * @throws Error if transaction not found in registry, invalid signatures, or processing fails
   *
   * @remarks
   * This method expects the exact transaction returned by fetchSwap. The transaction must
   * be in the registry (valid for 5 minutes) and must be signed by the user. The server
   * will add the fee payer signature and submit the transaction.
   */
  async signAndSendTransaction(jwtToken: string, userSignature: string, base64Transaction: string) {
    try {
      const userId = await this.verifyJWT(jwtToken);

      const registryEntry = this.swapRegistry.get(base64Transaction);
      if (!registryEntry) {
        throw new Error("Transaction not found in registry");
      }

      const walletAddress = await this.getUserWallet(userId);
      if (!walletAddress) {
        throw new Error("User does not have a wallet registered with Privy");
      }
      const userPublicKey = new PublicKey(walletAddress);

      // Create a new transaction from the registry entry
      const transaction = Transaction.from(Buffer.from(base64Transaction, "base64"));

      // Convert base64 signature to bytes
      const userSignatureBytes = Buffer.from(userSignature, "base64");
      transaction.addSignature(userPublicKey, userSignatureBytes);

      // In test environment, skip token fee validation
      // !! TODO: Currently set to always be true. There's an error with Octane using an old RPC Method that no longer exists.
      // Once fixed, this if/then can be removed. Even then, as long as we're using the tx registry this shouldn't be an issue.
      // eslint-disable-next-line no-constant-condition
      if (true) {
        const feePayerSignature = await this.octane.signTransactionWithoutCheckingTokenFee(transaction);
        const feePayerSignatureBytes = Buffer.from(bs58.decode(feePayerSignature));
        transaction.addSignature(this.octane.getSettings().feePayerPublicKey, feePayerSignatureBytes);
      } else {
        let feePayerSignature;
        if (registryEntry!.hasFee) {
          feePayerSignature = await this.octane.signTransactionWithTokenFee(
            transaction,
            true, // buyWithUSDCBool
            new PublicKey(USDC_MAINNET_PUBLIC_KEY.toString()), // USDC
            6, // tokenDecimals
          );
        } else {
          feePayerSignature = await this.octane.signTransactionWithoutCheckingTokenFee(transaction);
        }

        const feePayerSignatureBytes = Buffer.from(bs58.decode(feePayerSignature));
        transaction.addSignature(this.octane.getSettings().feePayerPublicKey, feePayerSignatureBytes);
      }

      // Send the fully signed transaction
      const txid = await this.octane
        .getSettings()
        .connection.sendRawTransaction(transaction.serialize(), { skipPreflight: false });
      console.log(`[signAndSendTransaction] Transaction sent with ID: ${txid}`);

      // Wait for confirmation using polling
      const confirmation = await this.octane.getSettings().connection.confirmTransaction(
        {
          signature: txid,
          blockhash: transaction.recentBlockhash!,
          lastValidBlockHeight: transaction.lastValidBlockHeight!,
        },
        "processed",
      );
      console.log(`[signAndSendTransaction] Transaction confirmed:`, confirmation);

      if (confirmation.value.err) {
        throw new Error(`Transaction failed: ${confirmation.value.err}`);
      }

      // Clean up registry
      this.swapRegistry.delete(base64Transaction);
      console.log(`[signAndSendTransaction] Transaction completed successfully`);

      return { signature: txid };
    } catch (error) {
      if (error instanceof SendTransactionError) {
        const logs = error.logs?.join("\n") ?? "No logs available";
        let details = "No additional details";

        try {
          // Get the logs before creating the error message
          details = (await error.getLogs(this.octane.getSettings().connection)).join("\n");

          console.error("[signAndSendTransaction] Transaction failed:", {
            message: error.message,
            logs,
            details: Array.isArray(details) ? details.join("\n") : details,
          });

          throw new Error(
            `Transaction failed: ${error.message}\n` +
              `Logs:\n${logs}\n` +
              `Details:\n${Array.isArray(details) ? details.join("\n") : details}`,
          );
        } catch (logError) {
          console.error("[signAndSendTransaction] Error getting detailed logs:", logError);
          throw new Error(`Transaction failed: ${error.message}\nLogs:\n${logs}`);
        }
      }
      throw error;
    }
  }

  /**
   * Derives associated token accounts for buy and sell tokens
   * @param userPublicKey - The user's public key
   * @param buyTokenId - ID of token to buy
   * @param sellTokenId - ID of token to sell
   * @returns Object containing derived token account addresses
   */
  private deriveTokenAccounts(
    userPublicKey: PublicKey,
    buyTokenId: string,
    sellTokenId: string,
  ): { buyTokenAccount: PublicKey; sellTokenAccount: PublicKey } {
    const buyTokenAccount = getAssociatedTokenAddressSync(new PublicKey(buyTokenId), userPublicKey, false);

    const sellTokenAccount = getAssociatedTokenAddressSync(new PublicKey(sellTokenId), userPublicKey, false);

    return { buyTokenAccount, sellTokenAccount };
  }

  private async buildSwapResponse(request: ActiveSwapRequest): Promise<PrebuildSwapResponse> {
    if (!request.sellTokenAccount) {
      throw new Error("Sell token account is required but was not provided");
    }

    // if sell token is either USDC Devnet or Mainnet, use the buy fee amount. otherwise use 0
    const feeAmount =
      request.sellTokenId === USDC_DEV_PUBLIC_KEY.toString() ||
      request.sellTokenId === USDC_MAINNET_PUBLIC_KEY.toString()
        ? this.octane.getSettings().buyFee
        : 0;

    let transaction: Transaction | null = null;
    try {
      if (feeAmount === 0) {
        const swapInstructions = await this.octane.getQuoteAndSwapInstructions(
          {
            inputMint: request.sellTokenId,
            outputMint: request.buyTokenId,
            amount: request.sellQuantity,
            slippageBps: 50,
            onlyDirectRoutes: false,
            asLegacyTransaction: true, // Set to true for USDC sells
          },
          request.userPublicKey,
        );

        if (!swapInstructions?.swapInstruction) {
          throw new Error("No swap instruction received");
        }

        transaction = await this.octane.buildCompleteSwap(swapInstructions, null);
      } else {
        const feeOptions = {
          sourceAccount: request.sellTokenAccount,
          destinationAccount: this.octane.getSettings().tradeFeeRecipient,
          amount: Number((BigInt(feeAmount) * BigInt(request.sellQuantity)) / 10000n),
        };

        const feeTransferInstruction = feeOptions
          ? createTransferInstruction(
              feeOptions.sourceAccount,
              feeOptions.destinationAccount,
              request.userPublicKey,
              feeOptions.amount,
            )
          : null;

        const swapInstructions = await this.octane.getQuoteAndSwapInstructions(
          {
            inputMint: request.sellTokenId,
            outputMint: request.buyTokenId,
            amount: request.sellQuantity - feeOptions.amount,
            slippageBps: 50,
            onlyDirectRoutes: false,
            asLegacyTransaction: true, // Set to true for USDC sells
          },
          request.userPublicKey,
        );

        if (!swapInstructions?.swapInstruction) {
          throw new Error("No swap instruction received");
        }

        transaction = await this.octane.buildCompleteSwap(swapInstructions, feeTransferInstruction);
      }

      if (!transaction) {
        throw new Error("Failed to build transaction");
      }

      // Get fresh blockhash right before returning to user
      const { blockhash, lastValidBlockHeight } = await this.octane.getSettings().connection.getLatestBlockhash();
      if (!blockhash || !lastValidBlockHeight) {
        throw new Error("fresh blockhash not received");
      }
      transaction.recentBlockhash = blockhash;
      transaction.lastValidBlockHeight = lastValidBlockHeight;

      const response: PrebuildSwapResponse = {
        transactionBase64: Buffer.from(transaction.serialize({ verifySignatures: false })).toString("base64"),
        ...request,
        hasFee: feeAmount > 0,
        timestamp: Date.now(),
      };

      // Store in registry with fee information
      this.swapRegistry.set(response.transactionBase64, { ...response, transaction });

      return response;
    } catch (error) {
      console.error("[buildSwapResponse] Error:", error);
      throw error;
    }
  }
}<|MERGE_RESOLUTION|>--- conflicted
+++ resolved
@@ -82,15 +82,7 @@
       const verifiedClaims = await this.privy.verifyAuthToken(token);
       return verifiedClaims.userId;
     } catch (e: unknown) {
-<<<<<<< HEAD
-      if (e instanceof Error) {
-        throw new Error(`Invalid JWT: ${e.message}`);
-      } else {
-        throw new Error(`Invalid JWT: ${e}`);
-      }
-=======
       throw new Error(`Invalid JWT: ${e instanceof Error ? e.message : "Unknown error"}`);
->>>>>>> 3f151246
     }
   }
 
@@ -221,21 +213,16 @@
 
   async requestCodexToken(expiration?: number) {
     expiration = expiration ?? 3600 * 1000;
-    try {
-      const res = await this.codexSdk.mutations.createApiTokens({
-        input: { expiresIn: expiration },
-      });
-
-      const token = res.createApiTokens[0]?.token;
-      const expiry = res.createApiTokens[0]?.expiresTimeString;
-      if (!token || !expiry) {
-        throw new Error("Failed to create Codex API token");
-      }
-      return { token: `Bearer ${token}`, expiry };
-    } catch (error) {
-      console.log(` error: ${error}`);
-      throw error;
-    }
+    const res = await this.codexSdk.mutations.createApiTokens({
+      input: { expiresIn: expiration },
+    });
+
+    const token = res.createApiTokens[0]?.token;
+    const expiry = res.createApiTokens[0]?.expiresTimeString;
+    if (!token || !expiry) {
+      throw new Error("Failed to create Codex API token");
+    }
+    return { token: `Bearer ${token}`, expiry };
   }
 
   /**
@@ -286,7 +273,6 @@
       throw new Error(`Failed to build swap response: ${error}`);
     }
   }
-
   /**
    * Builds a swap transaction for exchanging tokens and signs it with the fee payer.
    * @dev Once user signs, the transaction is complete and can be directly submitted to Solana RPC by the user.
