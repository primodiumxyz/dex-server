import { initTRPC } from "@trpc/server";
import { z } from "zod";
import { TubService } from "./TubService";

export type AppContext = {
  tubService: TubService;
  jwtToken: string;
};

// eslint-disable-next-line @typescript-eslint/explicit-function-return-type
export function createAppRouter() {
  const t = initTRPC.context<AppContext>().create();
  return t.router({
    getStatus: t.procedure.query(({ ctx }) => {
      return ctx.tubService.getStatus();
    }),
<<<<<<< HEAD
    incrementCall: t.procedure.mutation(async ({ ctx }) => {
      await ctx.tubService.incrementCall();
    }),
    onCounterUpdate: t.procedure.subscription(({ ctx }) => {
      return observable<number>((emit) => {
        const onUpdate = (value: number) => {
          emit.next(value);
        };
        ctx.tubService.subscribeToCounter(onUpdate);
        return () => {
          ctx.tubService.unsubscribeFromCounter(onUpdate);
        };
      });
    }),
    registerNewUser: t.procedure
      .input(
        z.object({
          username: z.string(),
          airdropAmount: z.string().optional(),
        }),
      )
      .mutation(async ({ ctx, input }) => {
        return await ctx.tubService.registerNewUser(
          input.username,
          input.airdropAmount ? BigInt(input.airdropAmount) : BigInt("100"),
        );
      }),
    refreshToken: t.procedure.input(z.object({ uuid: z.string() })).mutation(async ({ ctx, input }) => {
      return await ctx.tubService.refreshToken(input.uuid);
    }),
=======
>>>>>>> c3777dc7
    buyToken: t.procedure
      .input(
        z.object({
          tokenId: z.string(),
          amount: z.string(),
          overridePrice: z.string().optional(),
        }),
      )
      .mutation(async ({ ctx, input }) => {
        return await ctx.tubService.buyToken(ctx.jwtToken, input.tokenId, BigInt(input.amount), BigInt(input.overridePrice ?? "1"));
      }),
    sellToken: t.procedure
      .input(
        z.object({
          tokenId: z.string(),
          amount: z.string(),
        }),
      )
      .mutation(async ({ ctx, input }) => {
        return await ctx.tubService.sellToken(ctx.jwtToken, input.tokenId, BigInt(input.amount));
      }),
    registerNewToken: t.procedure
      .input(
        z.object({
          name: z.string(),
          symbol: z.string(),
          supply: z.string().optional(),
          uri: z.string().optional(),
        }),
      )
      .mutation(async ({ ctx, input }) => {
        return await ctx.tubService.registerNewToken(
          input.name,
          input.symbol,
          input.supply ? BigInt(input.supply) : undefined,
          input.uri,
        );
      }),
    airdropNativeToUser: t.procedure
      .input(
        z.object({
          amount: z.string(),
        }),
      )
      .mutation(async ({ ctx, input }) => {
        return await ctx.tubService.airdropNativeToUser(ctx.jwtToken, BigInt(input.amount));
      }),
    getCoinbaseSolanaOnrampUrl: t.procedure
      .input(
        z.object({
          address: z.string(),
        }),
      )
      .mutation(async ({ ctx, input }) => {
        return await ctx.tubService.getCoinbaseSolanaOnrampUrl(input.address);
      }),
  });
}

export type AppRouter = ReturnType<typeof createAppRouter>;<|MERGE_RESOLUTION|>--- conflicted
+++ resolved
@@ -14,39 +14,6 @@
     getStatus: t.procedure.query(({ ctx }) => {
       return ctx.tubService.getStatus();
     }),
-<<<<<<< HEAD
-    incrementCall: t.procedure.mutation(async ({ ctx }) => {
-      await ctx.tubService.incrementCall();
-    }),
-    onCounterUpdate: t.procedure.subscription(({ ctx }) => {
-      return observable<number>((emit) => {
-        const onUpdate = (value: number) => {
-          emit.next(value);
-        };
-        ctx.tubService.subscribeToCounter(onUpdate);
-        return () => {
-          ctx.tubService.unsubscribeFromCounter(onUpdate);
-        };
-      });
-    }),
-    registerNewUser: t.procedure
-      .input(
-        z.object({
-          username: z.string(),
-          airdropAmount: z.string().optional(),
-        }),
-      )
-      .mutation(async ({ ctx, input }) => {
-        return await ctx.tubService.registerNewUser(
-          input.username,
-          input.airdropAmount ? BigInt(input.airdropAmount) : BigInt("100"),
-        );
-      }),
-    refreshToken: t.procedure.input(z.object({ uuid: z.string() })).mutation(async ({ ctx, input }) => {
-      return await ctx.tubService.refreshToken(input.uuid);
-    }),
-=======
->>>>>>> c3777dc7
     buyToken: t.procedure
       .input(
         z.object({
@@ -56,7 +23,12 @@
         }),
       )
       .mutation(async ({ ctx, input }) => {
-        return await ctx.tubService.buyToken(ctx.jwtToken, input.tokenId, BigInt(input.amount), BigInt(input.overridePrice ?? "1"));
+        return await ctx.tubService.buyToken(
+          ctx.jwtToken,
+          input.tokenId,
+          BigInt(input.amount),
+          BigInt(input.overridePrice ?? "1"),
+        );
       }),
     sellToken: t.procedure
       .input(
