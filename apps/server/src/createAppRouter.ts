import { initTRPC } from "@trpc/server";
import { observable } from "@trpc/server/observable";
import { z } from "zod";
import { TubService } from "./services/TubService";
import { PrebuildSwapResponse, UserPrebuildSwapRequest } from "./types";
import { Subject } from "rxjs";

export type AppContext = {
  tubService: TubService;
  jwtToken: string;
};

// Validation schemas
const swapRequestSchema = z.object({
  buyTokenId: z.string(),
  sellTokenId: z.string(),
  sellQuantity: z.number(),
}) satisfies z.ZodType<UserPrebuildSwapRequest>;

/**
 * Creates and configures the main tRPC router with all API endpoints.
 * @returns A configured tRPC router with all procedures
 */
export function createAppRouter() {
  const t = initTRPC.context<AppContext>().create();
  return t.router({
    /**
     * Health check endpoint that returns server status
     * @returns Object containing status code 200 if server is healthy
     */
    getStatus: t.procedure.query(({ ctx }) => {
      return ctx.tubService.getStatus();
    }),

    recordClientEvent: t.procedure
      .input(
        z.object({
          userAgent: z.string(),
          eventName: z.string(),
          buildVersion: z.string().optional(),
          metadata: z.string().optional(),
          errorDetails: z.string().optional(),
          source: z.string().optional(),
        }),
      )
      .mutation(async ({ ctx, input }) => {
        return await ctx.tubService.recordClientEvent(input, ctx.jwtToken);
      }),

    requestCodexToken: t.procedure
      .input(z.object({ expiration: z.number().optional() }))
      .mutation(async ({ ctx, input }) => {
        return await ctx.tubService.requestCodexToken(input.expiration);
      }),

    swapStream: t.procedure.input(z.object({ request: swapRequestSchema })).subscription(async ({ ctx, input }) => {
      return observable<PrebuildSwapResponse>((emit) => {
        let subject: Subject<PrebuildSwapResponse> | undefined;
        let cleanup: (() => void) | undefined;

        ctx.tubService
          .startSwapStream(ctx.jwtToken, input.request)
          .then((s) => {
            if (!s) {
              emit.error(new Error("Failed to start swap stream"));
              return;
            }

            subject = s;
            const subscription = subject.subscribe({
              next: (response: PrebuildSwapResponse) => {
                emit.next(response);
              },
              error: (error: Error) => {
                emit.error(error);
              },
              complete: () => {
                emit.complete();
              },
            });

            cleanup = () => {
              subscription.unsubscribe();
              subject?.complete();
            };
          })
          .catch((error) => {
            emit.error(error);
          });

        return () => {
          cleanup?.();
        };
      });
    }),

    /**
     * Creates a subscription stream for token swaps
     * @param buyTokenId - The token ID to buy
     * @param sellTokenId - The token ID to sell
     * @param sellQuantity - The amount of tokens to sell
     * @param userPublicKey - The user's Solana public key
     * @returns Observable stream of base64-encoded transactions
     * @throws Error if public key is invalid or token IDs are missing
     */
    startSwapStream: t.procedure
      .input(
        z.object({
          buyTokenId: z.string(),
          sellTokenId: z.string(),
          sellQuantity: z.number(),
        }),
      )
      .subscription(({ ctx, input }) => {
        return observable((emit) => {
          let subject = null;

          ctx.tubService
            .startSwapStream(ctx.jwtToken, input)
            .then((s) => {
              if (!s) {
                emit.error(new Error("Failed to start swap stream"));
                return;
              }
              subject = s;
<<<<<<< HEAD
              subject?.subscribe({
                next: (response: PrebuildSwapResponse) => {
                  emit.next(response);
                },
                error: (error: Error) => {
                  console.error("Swap stream error:", error);
                  emit.error(error);
                },
              });
=======
              if (subject) {
                subject.subscribe({
                  next: (response: PrebuildSwapResponse) => {
                    emit.next(response);
                  },
                  error: (error: Error) => {
                    console.error("Swap stream error:", error);
                    emit.error(error);
                  },
                });
              }
>>>>>>> a62721dd
            })
            .catch((error) => {
              console.error("Failed to start swap stream:", error);
              emit.error(error);
            });

          return () => {
            ctx.tubService.stopSwapStream(ctx.jwtToken).catch(console.error);
          };
        });
      }),

    /**
     * Updates an existing swap request with new parameters
     * @param buyTokenId - Optional new token ID to buy
     * @param sellTokenId - Optional new token ID to sell
     * @param sellQuantity - Optional new quantity to sell
     */
    updateSwapRequest: t.procedure
      .input(
        z.object({
          buyTokenId: z.string(),
          sellTokenId: z.string(),
          sellQuantity: z.number(),
        }),
      )
      .mutation(async ({ ctx, input }) => {
        return await ctx.tubService.updateSwapRequest(ctx.jwtToken, input);
      }),

    /**
     * Submits a signed transaction for processing
     * @param signature - The user's signature for the transaction
     * @param base64Transaction - The base64-encoded transaction (before signing) to submit. Came from swapStream
     * @returns Object containing the transaction signature if successful
     * @throws Error if transaction processing fails
     */
    submitSignedTransaction: t.procedure
      .input(
        z.object({
          signature: z.string(),
          base64Transaction: z.string(),
        }),
      )
      .mutation(async ({ ctx, input }) => {
        await ctx.tubService.signAndSendTransaction(ctx.jwtToken, input.signature, input.base64Transaction);
      }),

    fetchSwap: t.procedure
      .input(
        z.object({
          buyTokenId: z.string(),
          sellTokenId: z.string(),
          sellQuantity: z.number(),
        }),
      )
      .mutation(async ({ ctx, input }) => {
        return await ctx.tubService.fetchSwap(ctx.jwtToken, input);
      }),

    fetchPresignedSwap: t.procedure
      .input(
        z.object({
          buyTokenId: z.string(),
          sellTokenId: z.string(),
          sellQuantity: z.number(),
        }),
      )
      .mutation(async ({ ctx, input }) => {
        return await ctx.tubService.fetchPresignedSwap(ctx.jwtToken, input);
      }),

    stopSwapStream: t.procedure.mutation(async ({ ctx }) => {
      await ctx.tubService.stopSwapStream(ctx.jwtToken);
    }),

    getSignedTransfer: t.procedure
      .input(z.object({ fromAddress: z.string(), toAddress: z.string(), amount: z.string(), tokenId: z.string() }))
      .mutation(async ({ ctx, input }) => {
        const amountBigInt = BigInt(input.amount);
        return await ctx.tubService.getSignedTransfer(ctx.jwtToken, { ...input, amount: amountBigInt });
      }),
  });
}

export type AppRouter = ReturnType<typeof createAppRouter>;<|MERGE_RESOLUTION|>--- conflicted
+++ resolved
@@ -123,17 +123,6 @@
                 return;
               }
               subject = s;
-<<<<<<< HEAD
-              subject?.subscribe({
-                next: (response: PrebuildSwapResponse) => {
-                  emit.next(response);
-                },
-                error: (error: Error) => {
-                  console.error("Swap stream error:", error);
-                  emit.error(error);
-                },
-              });
-=======
               if (subject) {
                 subject.subscribe({
                   next: (response: PrebuildSwapResponse) => {
@@ -145,7 +134,6 @@
                   },
                 });
               }
->>>>>>> a62721dd
             })
             .catch((error) => {
               console.error("Failed to start swap stream:", error);
